import os
import shutil
from datetime import datetime, timezone
from os import path, mkdir
from collections import OrderedDict
from typing import Dict, List
import logging

import csv
from retry import retry
from enum import Enum

from keboola.component.base import ComponentBase, sync_action
from keboola.component.dao import TableMetadata, SupportedDataTypes
from keboola.component.exceptions import UserException
from keboola.component.sync_actions import SelectElement, ValidationResult, MessageType
from keboola.utils.header_normalizer import get_normalizer, NormalizerStrategy

from simple_salesforce.exceptions import SalesforceAuthenticationFailed, SalesforceResourceNotFound, SalesforceError
from salesforce.client import SalesforceClient, SalesforceClientException, DEFAULT_API_VERSION
from salesforce.soql_query import SoqlQuery

KEY_LOGIN_METHOD = "login_method"
KEY_CONSUMER_KEY = "#consumer_key"
KEY_CONSUMER_SECRET = "#consumer_secret"
KEY_DOMAIN = "domain"
KEY_USERNAME = "username"
KEY_PASSWORD = "#password"
KEY_SECURITY_TOKEN = "#security_token"
KEY_SANDBOX = "sandbox"
KEY_API_VERSION = "api_version"
KEY_OBJECT = "object"
KEY_QUERY_TYPE = "query_type_selector"
KEY_SOQL_QUERY = "soql_query"
KEY_IS_DELETED = "is_deleted"
KEY_FIELDS = 'fields'

KEY_BUCKET_NAME = "bucket_name"
KEY_OUTPUT_TABLE_NAME = "output_table_name"

KEY_LOADING_OPTIONS = "loading_options"
KEY_LOADING_OPTIONS_INCREMENTAL = "incremental"
KEY_LOADING_OPTIONS_INCREMENTAL_FIELD = "incremental_field"
KEY_LOADING_OPTIONS_INCREMENTAL_FETCH = "incremental_fetch"
KEY_LOADING_OPTIONS_PKEY = "pkey"

# Proxy
KEY_PROXY = "proxy"
KEY_USE_PROXY = "use_proxy"
KEY_PROXY_SERVER = "proxy_server"
KEY_PROXY_PORT = "proxy_port"
KEY_PROXY_USERNAME = "username"
KEY_PROXY_PASSWORD = "#password"
KEY_USE_HTTP_PROXY_AS_HTTPS = "use_http_proxy_as_https"

RECORDS_NOT_FOUND = ['Records not found for this query']

# list of mandatory parameters => if some is missing,
# component will fail with readable message on initialization.
REQUIRED_PARAMETERS = [[KEY_SOQL_QUERY, KEY_OBJECT]]
REQUIRED_IMAGE_PARS = []

DEFAULT_LOGIN_METHOD = "security_token"


class LoginType(str, Enum):
    SECURITY_TOKEN_LOGIN = "security_token"
    CONNECTED_APP_LOGIN = "connected_app"
    CONNECTED_APP_OAUTH_CC = "connected_app_oauth_cc"

    @classmethod
    def list(cls):
        return list(map(lambda c: c.value, cls))


def ordereddict_to_dict(value):
    if isinstance(value, OrderedDict):
        return {k: ordereddict_to_dict(v) for k, v in value.items()}
    elif isinstance(value, list):
        return [ordereddict_to_dict(item) for item in value]
    elif isinstance(value, dict):
        return {k: ordereddict_to_dict(v) for k, v in value.items()}
    else:
        return value


class Component(ComponentBase):
    def __init__(self):
        super().__init__()

    def run(self):
        self.validate_configuration_parameters(REQUIRED_PARAMETERS)
        self.validate_image_parameters(REQUIRED_IMAGE_PARS)

        start_run_time = str(datetime.now(timezone.utc).strftime('%Y-%m-%dT%H:%M:%S.000Z'))

        params = self.configuration.parameters
        loading_options = params.get(KEY_LOADING_OPTIONS, {})

        bucket_name = params.get(KEY_BUCKET_NAME, self.get_bucket_name())
        bucket_name = f"in.c-{bucket_name}"

        state_file = self.get_state_file()

        last_run = state_file.get("last_run")
        if not last_run:
            last_run = str(datetime(2000, 1, 1).strftime('%Y-%m-%dT%H:%M:%S.000Z'))

        prev_output_columns = state_file.get("prev_output_columns")

        pkey = loading_options.get(KEY_LOADING_OPTIONS_PKEY, [])
        incremental = bool(loading_options.get(KEY_LOADING_OPTIONS_INCREMENTAL))

        self.validate_incremental_settings(incremental, pkey)

        salesforce_client = self.get_salesforce_client(params)
        soql_query = self.build_soql_query(salesforce_client, params, last_run)
        self.validate_soql_query(soql_query, pkey)
        logging.info(f"Primary key : {pkey} set")

        table_name = loading_options.get(KEY_OUTPUT_TABLE_NAME, False) or soql_query.sf_object
        table = self.create_out_table_definition(table_name,
                                                 primary_key=pkey,
                                                 incremental=incremental,
                                                 is_sliced=True,
                                                 destination=f'{bucket_name}.{table_name}')
        self.create_sliced_directory(table.full_path)

        self._test_query(salesforce_client, soql_query, True)

        results = salesforce_client.download(soql_query, table.full_path)
        logging.info(f'Downloaded {len(results)} files')
        total_records = sum(result.get('number_of_records', 0) for result in results)
        logging.debug([result for result in results])
        logging.info(f'Downloaded {total_records} records in total')

        # remove headers and get columns
        output_columns = self._fix_header_from_csv(results)
        output_columns = self.normalize_column_names(output_columns)

        if not output_columns:
            if prev_output_columns:
                output_columns = prev_output_columns
            elif params.get(KEY_QUERY_TYPE) == "Object":
                output_columns = soql_query.sf_object_fields

        table.columns = output_columns

        if output_columns:

            if params.get(KEY_QUERY_TYPE) == "Object":
                tm = self._store_metadata(salesforce_client, soql_query.sf_object, table, output_columns)
                table.table_metadata = tm

            self.write_manifest(table)
            self.write_state_file({"last_run": start_run_time,
                                   "prev_output_columns": output_columns})
        else:
            shutil.rmtree(table.full_path)

    @staticmethod
    def _fix_header_from_csv(results: List[dict]) -> List[str]:
        expected_header = None
        for result in results:
            result_file_path = result.get('file')
            temp_file_path = f"{result_file_path}.tmp"
            with open(result_file_path, 'r', encoding='utf-8') as infile, open(temp_file_path, 'w', newline='',
                                                                               encoding='utf-8') as outfile:
                reader = csv.reader(infile)
                writer = csv.writer(outfile)
                # check if header is same as in other files
                actual_header = next(reader)  # Also skip the header
                if expected_header:
                    if actual_header != expected_header:
                        raise UserException(f"Header in file {result_file_path} is different from expected. "
                                            f"Expected: {expected_header}, Actual: {actual_header}")
                else:
                    expected_header = actual_header
                for row in reader:
                    writer.writerow(row)
            os.replace(temp_file_path, result_file_path)
        return expected_header

    def set_proxy(self) -> None:
        """Sets proxy if defined"""
        proxy_config = self.configuration.parameters.get(KEY_PROXY, {})
        if proxy_config.get(KEY_USE_PROXY):
            self._set_proxy(proxy_config)

    def _set_proxy(self, proxy_config: dict) -> None:
        """
        Sets proxy using environmental variables.
        Also, a special case when http proxy is used for https is handled by using KEY_USE_HTTP_PROXY_AS_HTTPS.
        os.environ['HTTPS_PROXY'] = (username:password@)your.proxy.server.com(:port)
        """
        proxy_server = proxy_config.get(KEY_PROXY_SERVER)
        proxy_port = str(proxy_config.get(KEY_PROXY_PORT))
        proxy_username = proxy_config.get(KEY_PROXY_USERNAME)
        proxy_password = proxy_config.get(KEY_PROXY_PASSWORD)
        use_http_proxy_as_https = proxy_config.get(
            KEY_USE_HTTP_PROXY_AS_HTTPS) or self.configuration.image_parameters.get(KEY_USE_HTTP_PROXY_AS_HTTPS)

        if not proxy_server:
            raise UserException("You have selected use_proxy parameter, but you have not specified proxy server.")
        if not proxy_port:
            raise UserException("You have selected use_proxy parameter, but you have not specified proxy port.")

        _proxy_credentials = f"{proxy_username}:{proxy_password}@" if proxy_username and proxy_password else ""
        _proxy_server = f"{_proxy_credentials}{proxy_server}:{proxy_port}"

        if use_http_proxy_as_https:
            # This is a case of http proxy which also supports https.
            _proxy_server = f"http://{_proxy_server}"
        else:
            _proxy_server = f"https://{_proxy_server}"

        os.environ["HTTPS_PROXY"] = _proxy_server

        logging.info("Component will use proxy server.")

    @staticmethod
    def _test_query(salesforce_client, soql_query, add_limit: bool = False):
        try:
            result = salesforce_client.test_query(soql_query=soql_query, add_limit=add_limit)
            return result
        except SalesforceClientException as e:
            raise UserException(e) from e

    @staticmethod
    def get_description(salesforce_client, sf_object):
        try:
            return salesforce_client.describe_object_w_complete_metadata(sf_object)
        except SalesforceClientException as salesforce_error:
            logging.error(f"Cannot fetch metadata for object {sf_object}: {salesforce_error}")
            return None

    def _add_columns_to_table_metadata(self, tm, description, output_columns):
        for item in description["fields"]:
            if item.get("name", "") in output_columns:
                column_name = str(item["name"])
                column_type = str(item["type"])
                nullable = item["nillable"]
                default = item["defaultValue"]
                label = item["label"]

                tm.add_column_data_type(column=column_name,
                                        data_type=self.convert_to_kbc_basetype(column_type),
                                        source_data_type=column_type,
                                        nullable=nullable,
                                        default=default)

                # The following is disabled since it caused exceeded metadata size
                # tm.add_column_metadata(column_name, "source_metadata", json.dumps(item))

                tm.add_column_descriptions({column_name: label})

    @staticmethod
    def add_table_metadata(tm, description):
        def recursive_flatten(prefix, nested_value):
            if isinstance(nested_value, dict):
                for k, v in nested_value.items():
                    recursive_flatten(f"{prefix}_{k}", v)
            elif isinstance(nested_value, list):
                for i, v in enumerate(nested_value):
                    recursive_flatten(f"{prefix}_{i}", v)
            else:
                tm.add_table_metadata(prefix, str(nested_value))

        table_md = {str(k): v for k, v in description.items() if k != "fields"}
        for key, value in table_md.items():
            value = ordereddict_to_dict(value)
            recursive_flatten(key, value)

    def _store_metadata(self, salesforce_client, sf_object, table, output_columns):
        description = self.get_description(salesforce_client, sf_object)
        tm = TableMetadata(table.get_manifest_dictionary())

        if description:
            self._add_columns_to_table_metadata(tm, description, output_columns)
        return tm

    @staticmethod
    def convert_to_kbc_basetype(source_type: str) -> str:
        source_to_snowflake = {
            'id': 'STRING',
            'boolean': 'BOOLEAN',
            'reference': 'STRING',
            'string': 'STRING',
            'picklist': 'STRING',
            'textarea': 'STRING',
            'double': 'FLOAT',
            'phone': 'STRING',
            'email': 'STRING',
            'date': 'DATE',
            'datetime': 'TIMESTAMP',
            'url': 'STRING',
            'int': 'INTEGER',
            'currency': 'STRING',
            'multipicklist': 'STRING'
        }

        if source_type in source_to_snowflake:
            return SupportedDataTypes[source_to_snowflake[source_type]].value
        else:
            logging.warning(f"Unknown source type: {source_type}. Casting it to STRING.")
            return SupportedDataTypes["STRING"].value

    @staticmethod
    def validate_incremental_settings(incremental: bool, pkey: List[str]) -> None:
        if incremental and not pkey:
            raise UserException("Incremental load is set but no private key. Specify a private key in the "
                                "configuration parameters")

    @staticmethod
    def validate_soql_query(soql_query: SoqlQuery, pkey: List[str]) -> None:
        logging.info("Validating SOQL query")
        missing_keys = soql_query.check_pkey_in_query(pkey)
        if missing_keys:
            raise UserException(f"Private Keys {missing_keys} not in query, Add to SOQL query or check that it exists"
                                f" in the Salesforce object.")

    def get_salesforce_client(self, params: Dict) -> SalesforceClient:
        self.set_proxy()
        try:
            logging.info("Logging in to Salesforce")
            return self._login_to_salesforce(params)
        except SalesforceAuthenticationFailed as e:
            raise UserException(f"Authentication Failed : recheck your authorization parameters : {e}") from e

    @retry(SalesforceAuthenticationFailed, tries=3, delay=5)
    def _login_to_salesforce(self, params: Dict) -> SalesforceClient:
        login_method = self._get_login_method()

        if login_method == LoginType.SECURITY_TOKEN_LOGIN:
            if not params.get(KEY_SECURITY_TOKEN):
                raise UserException("Missing Required Parameter: Security Token. "
                                    "It is required when using Security Token Login")

            if not params.get(KEY_USERNAME) or not params.get(KEY_PASSWORD):
                raise UserException("Missing Required Parameter: Both username and password are required for "
                                    "Security Token Login.")

            return SalesforceClient.from_security_token(username=params.get(KEY_USERNAME),
                                                        password=params.get(KEY_PASSWORD),
                                                        security_token=params.get(KEY_SECURITY_TOKEN),
                                                        sandbox=params.get(KEY_SANDBOX),
                                                        api_version=params.get(KEY_API_VERSION, DEFAULT_API_VERSION))

        elif login_method == LoginType.CONNECTED_APP_LOGIN:
            if not params.get(KEY_CONSUMER_KEY) or not params.get(KEY_CONSUMER_SECRET):
                raise UserException("Missing Required Parameter: At least one of Consumer Key and Consumer Secret "
                                    "are missing. They are both required when using Connected App Login")

            if not params.get(KEY_USERNAME) or not params.get(KEY_PASSWORD):
                raise UserException("Missing Required Parameter: Both username and password are required for "
                                    "Connected App Login.")

            return SalesforceClient.from_connected_app(username=params.get(KEY_USERNAME),
                                                       password=params.get(KEY_PASSWORD),
                                                       consumer_key=params.get(KEY_CONSUMER_KEY),
                                                       consumer_secret=params.get(KEY_CONSUMER_SECRET),
                                                       sandbox=params.get(KEY_SANDBOX),
                                                       api_version=params.get(KEY_API_VERSION, DEFAULT_API_VERSION))

        elif login_method == LoginType.CONNECTED_APP_OAUTH_CC:
            if not params.get(KEY_CONSUMER_KEY) or not params.get(KEY_CONSUMER_SECRET):
                raise UserException("Missing Required Parameter: At least one of Consumer Key and Consumer Secret "
                                    "are missing. They are both required when using Connected App Login")

            if not (domain := params.get(KEY_DOMAIN)):
                raise UserException("Parameter 'domain' is needed for Client Credentials Flow. ")
            domain = self.process_salesforce_domain(domain)

            return SalesforceClient.from_connected_app_oauth_cc(consumer_key=params[KEY_CONSUMER_KEY],
                                                                consumer_secret=params[KEY_CONSUMER_SECRET],
                                                                api_version=params.get(
                                                                    KEY_API_VERSION, DEFAULT_API_VERSION),
                                                                domain=domain)

    def _get_login_method(self) -> LoginType:
        login_type_name = self.configuration.parameters.get(KEY_LOGIN_METHOD, DEFAULT_LOGIN_METHOD)
        try:
            return LoginType(login_type_name)
        except ValueError as val_err:
            raise UserException(
                f"'{login_type_name}' is not a valid Login Type. Enter one of : {LoginType.list()}") from val_err

    @staticmethod
    def process_salesforce_domain(url):
        if url.startswith("http://"):
            url = url[len("http://"):]
        if url.startswith("https://"):
            url = url[len("https://"):]
        if url.endswith(".salesforce.com"):
            url = url[:-len(".salesforce.com")]

        logging.debug(f"The component will use {url} for Client Credentials Flow type authentication.")

        return url

    @staticmethod
    def create_sliced_directory(table_path: str) -> None:
        logging.info("Creating sliced directory")
        if not path.isdir(table_path):
            mkdir(table_path)

<<<<<<< HEAD
    def build_soql_query(self, salesforce_client: SalesforceClient, params: Dict, last_run: str = None) -> SoqlQuery:
=======
    @retry(tries=3, delay=5)
    def fetch_chunked_result(self, salesforce_client, job_id, batch_ids) -> Iterator:
        try:
            yield from salesforce_client.fetch_batch_results(job_id, batch_ids)
        except BulkBatchFailed as bulk_err:
            raise UserException(
                "Invalid Query: Failed to process query. Check syntax, objects, and fields") from bulk_err
        except SalesforceClientException as sf_err:
            raise UserException() from sf_err

    @retry(tries=3, delay=5)
    def fetch_result(self, batch_results: Iterator) -> Iterator:
        try:
            yield from batch_results
        except BulkBatchFailed as bulk_err:
            raise UserException("Invalid Query: Failed to process query. "
                                "Check syntax, objects, and fields") from bulk_err

        except SalesforceClientException as sf_err:
            raise UserException() from sf_err

    @staticmethod
    def write_results(result: Iterator, table: str, index: int) -> List[str]:
        slice_path = path.join(table, str(index))
        fieldnames = []
        with open(slice_path, 'w+', newline='') as out:
            reader = csv.DictReader((b.decode() for b in result))
            if reader.fieldnames != RECORDS_NOT_FOUND:
                fieldnames = reader.fieldnames
                writer = csv.DictWriter(out, fieldnames=reader.fieldnames)
                writer.writerows(reader)
        return fieldnames

    def build_soql_query(self, salesforce_client: SalesforceClient, params: Dict, last_run: str) -> SoqlQuery:
>>>>>>> 0e592546
        try:
            logging.info("Building SOQL query")
            return self._build_soql_query(salesforce_client, params, last_run)
        except (ValueError, TypeError) as query_error:
            raise UserException(query_error) from query_error

    @staticmethod
    def _build_soql_query(salesforce_client: SalesforceClient, params: Dict, last_run: str) -> SoqlQuery:
        loading_options = params.get(KEY_LOADING_OPTIONS, {})
        salesforce_object = params.get(KEY_OBJECT)
        soql_query_string = params.get(KEY_SOQL_QUERY)
        incremental = loading_options.get(KEY_LOADING_OPTIONS_INCREMENTAL, False)
        incremental_field = loading_options.get(KEY_LOADING_OPTIONS_INCREMENTAL_FIELD)
        incremental_fetch = loading_options.get(KEY_LOADING_OPTIONS_INCREMENTAL_FETCH)
        is_deleted = params.get(KEY_IS_DELETED, False)
        query_type = params.get(KEY_QUERY_TYPE)
        fields = params.get(KEY_FIELDS, None)

        if query_type == "Custom SOQL":
            try:
                soql_query = salesforce_client.build_query_from_string(soql_query_string)
            except SalesforceResourceNotFound as salesforce_error:
                raise UserException(f"Custom SOQL could not be built : {salesforce_error}") from salesforce_error
            except SalesforceClientException as salesforce_error:
                raise UserException(f"Cannot get Salesforce object description, error: {salesforce_error}") \
                    from salesforce_error

        elif query_type == "Object":
            try:
                soql_query = salesforce_client.build_soql_query_from_object_name(salesforce_object, fields)
                logging.info(f"Downloading salesforce object: {salesforce_object}.")

            except SalesforceResourceNotFound as salesforce_error:
                raise UserException(f"Object type {salesforce_object} does not exist in Salesforce, "
                                    f"enter a valid object") from salesforce_error
            except SalesforceClientException as salesforce_error:
                error_message = str(salesforce_error)
                if 'INVALID_OPERATION_WITH_EXPIRED_PASSWORD' in error_message:
                    custom_message = "Your password has expired. Please reset your password or contact your " \
                                     "Salesforce Admin to reset the password and use the new one. You can also set " \
                                     "your Salesforce user for a password that never expires in the Password " \
                                     "Policies: https://help.salesforce.com/s/articleView?id=sf.admin_password.htm" \
                                     "&type=5. Please note that when the password is changed, " \
                                     "a new security token is generated."
                else:
                    custom_message = error_message
                raise UserException(custom_message) from salesforce_error

        else:
            raise UserException(f'Either {KEY_SOQL_QUERY} or {KEY_OBJECT} parameters must be specified.')

        if incremental and incremental_fetch and incremental_field and last_run:
            soql_query.set_query_to_incremental(incremental_field, last_run)
        elif incremental and incremental_fetch and not incremental_field:
            raise UserException("Incremental field is not specified, if you want to use incremental fetching, it must "
                                "specified.")

        soql_query.set_deleted_option_in_query(is_deleted)

        return soql_query

    @staticmethod
    def normalize_column_names(output_columns: List[str]) -> List[str]:
        header_normalizer = get_normalizer(strategy=NormalizerStrategy.DEFAULT, forbidden_sub="_")
        return header_normalizer.normalize_header(output_columns)

    def get_bucket_name(self) -> str:
        config_id = self.environment_variables.config_id
        if not config_id:
            config_id = "000000000"
        bucket_name = f"kds-team-ex-salesforce-v2-{config_id}"
        return bucket_name

    @sync_action('testConnection')
    def test_connection(self):
        """
        Tries to log into Salesforce, raises user exception if login params ar incorrect

        """
        params = self.configuration.parameters
        self.get_salesforce_client(params)

    @staticmethod
    def create_markdown_table(data):
        if not data:
            return ""
        headers = list(data[0].keys())
        table = "| " + " | ".join(headers) + " |\n"
        table += "| " + " | ".join(["---"] * len(headers)) + " |\n"
        for row in data:
            row_values = [str(row[header]) for header in headers]
            table += "| " + " | ".join(row_values) + " |\n"
        return table

    @staticmethod
    def parse_result(data: OrderedDict) -> dict:
        return dict((k, v) for k, v in data.items() if k != "attributes")

    @sync_action('testQuery')
    def test_query(self):
        params = self.configuration.parameters
        salesforce_client = self.get_salesforce_client(params)
        soql_query_string = params.get(KEY_SOQL_QUERY)
        soql_query = salesforce_client.build_query_from_string(soql_query_string)
        self.validate_soql_query(soql_query, [])
        data = []
        try:
            result = self._test_query(salesforce_client, soql_query, False)
            if not result:
                return ValidationResult("Query returned no results", MessageType.WARNING)
<<<<<<< HEAD
            for index, result in enumerate(result.get("records", [])):
                data.append(self.parse_result(result))
=======
            for _, result in enumerate(self.fetch_result(result)):
                reader = csv.DictReader((b.decode() for b in result))
                for row in reader:
                    data.append(row)
>>>>>>> 0e592546
            markdown = self.create_markdown_table(data)
            return ValidationResult(markdown, "table")
        except UserException as e:
            return ValidationResult(f"Query Failed: {e}", MessageType.WARNING)

    @sync_action('loadObjects')
    def load_possible_objects(self) -> List[SelectElement]:
        """
        Finds all possible objects in Salesforce that can be fetched by the Bulk API

        Returns: a List of dictionaries containing 'name' and 'value' of the SF object, where 'name' is the Label name/
        readable name of the object, and 'value' is the name of the object you can use to query the object

        """
        params = self.configuration.parameters
        salesforce_client = self.get_salesforce_client(params)
        return [SelectElement(**c) for c in salesforce_client.get_bulk_fetchable_objects()]

    @sync_action("loadFields")
    def load_fields(self) -> List[SelectElement]:
        """Returns fields available for selected object."""
        params = self.configuration.parameters
        object_name = params.get("object")
        salesforce_client = self.get_salesforce_client(params)
        descriptions = salesforce_client.describe_object_w_metadata(object_name)
        return [SelectElement(label=f'{field[0]} ({field[1]})', value=field[0]) for field in descriptions]

    @sync_action("loadPossibleIncrementalField")
    def load_possible_incremental_field(self) -> List[SelectElement]:
        """
        Gets all possible fields of a Salesforce object. It determines the name of the SF object either from the input
        object name or from the SOQL query. This data is used to select an incremental field

        Returns: a List of dictionaries containing 'name' and 'value' of each field of the SF object,
        where 'name' is the Label name/ readable name of the field, and 'value' is the exact name of the field that can
        be used in an SOQL query

        """
        params = self.configuration.parameters
        if params.get(KEY_QUERY_TYPE) == "Custom SOQL":
            object_name = self._get_object_name_from_custom_query()
        else:
            object_name = params.get(KEY_OBJECT)
        return self._get_object_fields_names_and_values(object_name)

    @sync_action("loadPossiblePrimaryKeys")
    def load_possible_primary_keys(self) -> List[SelectElement]:
        """
        Gets all possible primary keys of the data returned of a saleforce object. If the exact object is specified,
        each field is returned, if a query is specified, it is run with LIMIT 1 and the returned data is analyzed to
        determine the fieldnames of the final table.

        Returns: a List of dictionaries containing 'name' and 'value' of each field of the SF object or each field that
        is returned by a custom SOQL query. 'name' is the Label name/ readable name of the field,
        and 'value' is the name of the field in storage

        """
        params = self.configuration.parameters
        if params.get(KEY_QUERY_TYPE) == "Custom SOQL":
            return self._get_object_fields_from_query()
        elif params.get(KEY_QUERY_TYPE) == "Object":
            object_name = params.get(KEY_OBJECT)
            return self._get_object_fields_names_and_normalized_values(object_name)
        else:
            raise UserException(f"Invalid {KEY_QUERY_TYPE}")

    def _get_object_name_from_custom_query(self) -> str:
        params = self.configuration.parameters
        salesforce_client = self.get_salesforce_client(params)
        query = self.build_soql_query(salesforce_client, params)
        return query.sf_object

    def _get_object_fields_names_and_normalized_values(self, object_name: str) -> List[SelectElement]:
        """
        Return object fields for sync action

        Args:
            object_name:

        Returns:

        """
        columns = self._get_fields_of_object_by_name(object_name)
        column_values = self.normalize_column_names(columns)
        return [SelectElement(label=column, value=column_values[i]) for i, column in enumerate(columns)]

    def _get_object_fields_names_and_values(self, object_name: str) -> List[SelectElement]:
        columns = self._get_fields_of_object_by_name(object_name)
        return [SelectElement(label=column, value=column) for column in columns]

    def _get_fields_of_object_by_name(self, object_name: str) -> List[str]:
        params = self.configuration.parameters
        salesforce_client = self.get_salesforce_client(params)
        return salesforce_client.describe_object(object_name)

    def _get_object_fields_from_query(self) -> List[SelectElement]:
        """
        Return object fields for sync action
        Returns:

        """
        result = self._get_first_result_from_custom_soql()

        if not result:
            raise UserException("Failed to determine fields from SOQL query, "
                                "make sure the SOQL query is valid and that it returns data.")

        columns = list(result.keys())
        if "attributes" in columns:
            columns.remove("attributes")
        column_values = self.normalize_column_names(columns)

        return [SelectElement(label=column, value=column_values[i]) for i, column in enumerate(columns)]

    def _get_first_result_from_custom_soql(self) -> Dict:
        params = self.configuration.parameters
        salesforce_client = self.get_salesforce_client(params)
        query = params.get(KEY_SOQL_QUERY)
        if " limit " not in query.lower():
            query = f"{query} LIMIT 1"
        else:
            # LIMIT statement should always come at the end
            limit_location = query.lower().find(" limit ")
            query = f"{query[:limit_location]} LIMIT 1"
        try:
            result = salesforce_client.simple_client.query(query)
        except SalesforceError as e:
            raise UserException("Failed to determine fields from SOQL query, make sure the SOQL query is valid") from e

        return result.get("records")[0] if result.get("totalSize") == 1 else None


if __name__ == "__main__":
    try:
        comp = Component()
        comp.execute_action()
    except UserException as exc:
        logging.exception(exc)
        exit(1)
    except Exception as exc:
        logging.exception(exc)
        exit(2)<|MERGE_RESOLUTION|>--- conflicted
+++ resolved
@@ -404,44 +404,7 @@
         if not path.isdir(table_path):
             mkdir(table_path)
 
-<<<<<<< HEAD
-    def build_soql_query(self, salesforce_client: SalesforceClient, params: Dict, last_run: str = None) -> SoqlQuery:
-=======
-    @retry(tries=3, delay=5)
-    def fetch_chunked_result(self, salesforce_client, job_id, batch_ids) -> Iterator:
-        try:
-            yield from salesforce_client.fetch_batch_results(job_id, batch_ids)
-        except BulkBatchFailed as bulk_err:
-            raise UserException(
-                "Invalid Query: Failed to process query. Check syntax, objects, and fields") from bulk_err
-        except SalesforceClientException as sf_err:
-            raise UserException() from sf_err
-
-    @retry(tries=3, delay=5)
-    def fetch_result(self, batch_results: Iterator) -> Iterator:
-        try:
-            yield from batch_results
-        except BulkBatchFailed as bulk_err:
-            raise UserException("Invalid Query: Failed to process query. "
-                                "Check syntax, objects, and fields") from bulk_err
-
-        except SalesforceClientException as sf_err:
-            raise UserException() from sf_err
-
-    @staticmethod
-    def write_results(result: Iterator, table: str, index: int) -> List[str]:
-        slice_path = path.join(table, str(index))
-        fieldnames = []
-        with open(slice_path, 'w+', newline='') as out:
-            reader = csv.DictReader((b.decode() for b in result))
-            if reader.fieldnames != RECORDS_NOT_FOUND:
-                fieldnames = reader.fieldnames
-                writer = csv.DictWriter(out, fieldnames=reader.fieldnames)
-                writer.writerows(reader)
-        return fieldnames
-
     def build_soql_query(self, salesforce_client: SalesforceClient, params: Dict, last_run: str) -> SoqlQuery:
->>>>>>> 0e592546
         try:
             logging.info("Building SOQL query")
             return self._build_soql_query(salesforce_client, params, last_run)
@@ -552,15 +515,8 @@
             result = self._test_query(salesforce_client, soql_query, False)
             if not result:
                 return ValidationResult("Query returned no results", MessageType.WARNING)
-<<<<<<< HEAD
-            for index, result in enumerate(result.get("records", [])):
+            for _, result in enumerate(result.get("records", [])):
                 data.append(self.parse_result(result))
-=======
-            for _, result in enumerate(self.fetch_result(result)):
-                reader = csv.DictReader((b.decode() for b in result))
-                for row in reader:
-                    data.append(row)
->>>>>>> 0e592546
             markdown = self.create_markdown_table(data)
             return ValidationResult(markdown, "table")
         except UserException as e:
