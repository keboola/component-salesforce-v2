import logging
from time import sleep
from urllib.parse import urlparse, urljoin
import copy
import backoff
import requests

from salesforce_bulk import SalesforceBulk
from salesforce_bulk.salesforce_bulk import BulkBatchFailed
from simple_salesforce.exceptions import SalesforceExpiredSession, SalesforceMalformedRequest
from salesforce_bulk.salesforce_bulk import DEFAULT_API_VERSION
from simple_salesforce import SFType, Salesforce

from collections import OrderedDict
from .soql_query import SoqlQuery
from typing import List, Tuple, Iterator, Any, Dict


NON_SUPPORTED_BULK_FIELD_TYPES = ["address", "location", "base64"]

# Some objects are not supported by bulk and there is no exact way to determine them, they must be set like this
# https://help.salesforce.com/s/articleView?id=000383508&type=1
OBJECTS_NOT_SUPPORTED_BY_BULK = ["AccountFeed", "AssetFeed", "AccountHistory", "AcceptedEventRelation",
                                 "DeclinedEventRelation", "AggregateResult", "AttachedContentDocument", "CaseStatus",
                                 "CaseTeamMember", "CaseTeamRole", "CaseTeamTemplate", "CaseTeamTemplateMember",
                                 "CaseTeamTemplateRecord", "CombinedAttachment", "ContentFolderItem", "ContractStatus",
                                 "EventWhoRelation", "FolderedContentDocument", "KnowledgeArticleViewStat",
                                 "KnowledgeArticleVoteStat", "LookedUpFromActivity", "Name", "NoteAndAttachment",
                                 "OpenActivity", "OwnedContentDocument", "PartnerRole", "RecentlyViewed",
                                 "ServiceAppointmentStatus", "SolutionStatus", "TaskPriority", "TaskStatus",
                                 "TaskWhoRelation", "UserRecordAccess", "WorkOrderLineItemStatus", "WorkOrderStatus"]

DEFAULT_CHUNK_SIZE = 100000


class SalesforceClientException(Exception):
    pass


class SalesforceClient(SalesforceBulk):
    def __init__(self, simple_client: Salesforce, api_version: str, pk_chunking_size: int = DEFAULT_CHUNK_SIZE) -> None:
        # Initialize the client with from_connected_app or from_security_token, this creates a login with the
        # simple salesforce client. The simple_client sessionId is a Bearer token that is result of the login.
        super().__init__(sessionId=simple_client.session_id,
                         host=simple_client.sf_instance,
                         API_version=api_version)
        self.simple_client = simple_client
        self.pk_chunking_size = pk_chunking_size
        self.api_version = api_version
        self.host = urlparse(self.endpoint).hostname

    @classmethod
    def from_connected_app(cls, username: str, password: str, consumer_key: str, consumer_secret: str, sandbox: str,
                           api_version: str = DEFAULT_API_VERSION, pk_chunking_size: int = DEFAULT_CHUNK_SIZE,
                           domain: str = None):
        domain = 'test' if sandbox else domain

        simple_client = Salesforce(username=username, password=password, consumer_secret=consumer_secret,
                                   consumer_key=consumer_key,
                                   domain=domain, version=api_version)

        return cls(simple_client=simple_client, api_version=api_version, pk_chunking_size=pk_chunking_size)

    @classmethod
    def from_security_token(cls, username: str, password: str, security_token: str, sandbox: str, api_version: str,
                            pk_chunking_size: int = DEFAULT_CHUNK_SIZE,
                            domain: str = None):

        domain = 'test' if sandbox else domain
        simple_client = Salesforce(username=username, password=password, security_token=security_token,
                                   domain=domain, version=api_version)

        return cls(simple_client=simple_client, api_version=api_version, pk_chunking_size=pk_chunking_size)

    @backoff.on_exception(backoff.expo, SalesforceClientException, max_tries=3)
    def describe_object(self, sf_object: str) -> List[str]:
        salesforce_type = SFType(sf_object, self.sessionId, self.host, sf_version=self.api_version)

        try:
            object_desc = salesforce_type.describe()
        except ConnectionError as e:
            raise SalesforceClientException(f"Cannot get SalesForce object description, error: {e}.") from e

        return [field['name'] for field in object_desc['fields'] if self.is_bulk_supported_field(field)]

    @backoff.on_exception(backoff.expo, SalesforceClientException, max_tries=3)
    def describe_object_w_metadata(self, sf_object: str) -> List[Tuple[str, str]]:
        salesforce_type = SFType(sf_object, self.sessionId, self.host, sf_version=self.api_version)

        try:
            object_desc = salesforce_type.describe()
        except ConnectionError as e:
            raise SalesforceClientException(f"Cannot get SalesForce object description, error: {e}.") from e

        return [(field['name'], field['type']) for field in object_desc['fields']
                if self.is_bulk_supported_field(field)]

    @backoff.on_exception(backoff.expo, SalesforceClientException, max_tries=3)
    def describe_object_w_complete_metadata(self, sf_object: str) -> Dict[str, Any]:
        salesforce_type = SFType(sf_object, self.sessionId, self.host, sf_version=self.api_version)

        try:
            object_desc = salesforce_type.describe()
        except ConnectionError as e:
            raise SalesforceClientException(f"Cannot get SalesForce object description, error: {e}.") from e

        return object_desc

    @staticmethod
    def is_bulk_supported_field(field: OrderedDict) -> bool:
        return field["type"] not in NON_SUPPORTED_BULK_FIELD_TYPES

    @backoff.on_exception(backoff.expo, SalesforceClientException, max_tries=3)
    def run_query(self, soql_query: SoqlQuery, fail_on_error: bool = False) -> Iterator:
        job = self.create_queryall_job(soql_query.sf_object, contentType='CSV', concurrency='Parallel')
        batch = self.query(job, soql_query.query)
        logging.info(f"Running SOQL : {soql_query.query}")

        try:
            while not self.is_batch_done(batch):
                sleep(10)
        except BulkBatchFailed as batch_fail:
            if fail_on_error:
                raise SalesforceClientException(batch_fail.state_message)
            logging.exception(batch_fail.state_message)
        except ConnectionError as e:
            raise SalesforceClientException(f"Encountered error when running query: {e}") from e
        except SalesforceExpiredSession as e:
            raise SalesforceClientException(f"Encountered Expired Session error when running query: {e}") from e

        logging.info("SOQL ran successfully, fetching results")
        batch_result = self.get_all_results_from_query_batch(batch)
        return batch_result

<<<<<<< HEAD
    def test_query(self, soql_query: SoqlQuery, add_limit: bool = False) -> Iterator:
=======
    @backoff.on_exception(backoff.expo, SalesforceClientException, max_tries=3)
    def test_query(self, soql_query: SoqlQuery, add_limit: bool = False) -> None:
>>>>>>> a99a2eae
        """Test query has been implemented to prevent long timeouts of batched queries."""
        test_query = copy.deepcopy(soql_query)
        if add_limit:
            test_query.add_limit()

        try:
            logging.info("Running test SOQL.")
<<<<<<< HEAD
            result = self.run_query(test_query, fail_on_error=True)
            logging.info("Test query has been successful.")
            return result
        except (SalesforceMalformedRequest, SalesforceClientException):
            raise SalesforceClientException(f"Test Query {test_query.query} failed, please re-check the query.")
=======
            _ = self.run_query(test_query, fail_on_error=True)
        except (SalesforceMalformedRequest, SalesforceClientException):
            raise SalesforceClientException(f"Test Query {test_query.query} failed, please re-check the query.")

        logging.info("Test query has been successful.")
        return
>>>>>>> a99a2eae

    @backoff.on_exception(backoff.expo, SalesforceClientException, max_tries=3)
    def run_chunked_query(self, soql_query):
        job = self.create_queryall_job(soql_query.sf_object, contentType='CSV', concurrency='Parallel',
                                       pk_chunking=self.pk_chunking_size)
        self.query(job, soql_query.query)
        logging.info(f"Running SOQL : {soql_query.query}")
        try:
            while self.job_status(job)['numberBatchesTotal'] != self.job_status(job)['numberBatchesCompleted']:
                sleep(10)
        except BulkBatchFailed as batch_fail:
            logging.exception(batch_fail.state_message)
        logging.info("SOQL ran successfully, fetching results")
        batch_id_list = [batch['id'] for batch in self.get_batch_list(job) if batch['state'] == 'Completed']
        return job, batch_id_list

    def fetch_batch_results(self, job: str, batch_id_list: List[str]) -> Iterator:
        for i, batch_id in enumerate(batch_id_list):
            logging.info(f"Fetching batch results for batch {i + 1}/{len(batch_id_list)}, id : {batch_id}")
            yield from self.get_all_results_from_query_batch(batch_id, job)
        self.close_job(job)

    def get_all_results_from_query_batch(self, batch_id: str, job_id: str = None, chunk_size: int = 8196) -> Iterator:
        """
        Gets result ids and generates each result set from the batch and returns it
        as a generator fetching the next result set when needed

        Args:
            batch_id: id of batch
            job_id: id of job, if not provided, it will be looked up
            chunk_size : size of chunks for stream
        """
        result_ids = self.get_query_batch_result_ids(batch_id, job_id=job_id)
        if not result_ids:
            raise RuntimeError('Batch is not complete')
        for result_id in result_ids:
            yield self.get_query_batch_result(
                batch_id,
                result_id,
                job_id=job_id,
                chunk_size=chunk_size
            )

    @backoff.on_exception(backoff.expo, SalesforceClientException, max_tries=3)
    def get_query_batch_result(self, batch_id: str, result_id: str, job_id: str = None,
                               chunk_size: int = 8196) -> Iterator:
        job_id = job_id or self.lookup_job_id(batch_id)
        uri = urljoin(
            self.endpoint + "/",
            "job/{0}/batch/{1}/result/{2}".format(
                job_id, batch_id, result_id),
        )

        try:
            resp = requests.get(uri, headers=self.headers(), stream=True)
        except ConnectionError as e:
            raise SalesforceClientException(f"Cannot get query batch results, error: {e}") from e

        self.check_status(resp)
        iterator = (x.replace(b'\0', b'') for x in resp.iter_lines(chunk_size=chunk_size))
        return iterator

    def build_query_from_string(self, soql_query_string: str) -> SoqlQuery:
        try:
            soql_query = SoqlQuery.build_from_query_string(soql_query_string, self.describe_object)
        except SalesforceExpiredSession as expired_error:
            raise SalesforceClientException(expired_error) from expired_error
        return soql_query

    def build_soql_query_from_object_name(self, sf_object: str, fields: list = None) -> SoqlQuery:
        sf_object = sf_object.strip()
        try:
            soql_query = SoqlQuery.build_from_object(sf_object, self.describe_object, fields=fields)
        except SalesforceExpiredSession as expired_error:
            raise SalesforceClientException(expired_error) from expired_error
        except ValueError as e:
            raise SalesforceClientException(e) from e
        return soql_query

    def get_bulk_fetchable_objects(self):
        all_s_objects = self.simple_client.describe()["sobjects"]
        to_fetch = []
        # Only objects with the 'queryable' set to True and ones that are not in the OBJECTS_NOT_SUPPORTED_BY_BULK are
        # queryable by the Bulk API. This list might not be exact, and some edge-cases might have to be addressed.
        for sf_object in all_s_objects:
            if sf_object.get('queryable') and not sf_object.get('name') in OBJECTS_NOT_SUPPORTED_BY_BULK:
                to_fetch.append({"label": sf_object.get('label'), 'value': sf_object.get('name')})
        return to_fetch<|MERGE_RESOLUTION|>--- conflicted
+++ resolved
@@ -132,12 +132,8 @@
         batch_result = self.get_all_results_from_query_batch(batch)
         return batch_result
 
-<<<<<<< HEAD
-    def test_query(self, soql_query: SoqlQuery, add_limit: bool = False) -> Iterator:
-=======
     @backoff.on_exception(backoff.expo, SalesforceClientException, max_tries=3)
     def test_query(self, soql_query: SoqlQuery, add_limit: bool = False) -> None:
->>>>>>> a99a2eae
         """Test query has been implemented to prevent long timeouts of batched queries."""
         test_query = copy.deepcopy(soql_query)
         if add_limit:
@@ -145,20 +141,12 @@
 
         try:
             logging.info("Running test SOQL.")
-<<<<<<< HEAD
-            result = self.run_query(test_query, fail_on_error=True)
-            logging.info("Test query has been successful.")
-            return result
-        except (SalesforceMalformedRequest, SalesforceClientException):
-            raise SalesforceClientException(f"Test Query {test_query.query} failed, please re-check the query.")
-=======
             _ = self.run_query(test_query, fail_on_error=True)
         except (SalesforceMalformedRequest, SalesforceClientException):
             raise SalesforceClientException(f"Test Query {test_query.query} failed, please re-check the query.")
 
         logging.info("Test query has been successful.")
         return
->>>>>>> a99a2eae
 
     @backoff.on_exception(backoff.expo, SalesforceClientException, max_tries=3)
     def run_chunked_query(self, soql_query):
